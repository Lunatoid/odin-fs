//
// License:
//  See end of the file for license information.
//
// API:
//  get_all_files(...)
//    Creates a dynamic array of File_Info's of a directory.
//    Has options to scan recursively and to only include files with certain
//    extensions.
//
//  delete_file_info_array(...)
//    Frees a dynamic array of File_Info's
//
//  open_dir(...)
//    Returns the Dir_Info and also opens a handle which allows iterating.
//    Needs to be closed with close_dir(...)
//
//  close_dir(...)
//    Closes the handle on the Dir_Info, optionally frees the Dir_Info.
//
//  delete_dir_info(...)
//    Frees the Dir_Info.
//
//  get_dir_info(...)
//    Opens the directory, gets the Dir_Info and then closes it again.
//
//  get_next_file(...)
//    Iterates over the next file in an open Dir_Info and fills out the
//    File_Info pointer. Returns true while there are files to scan.
//
//  delete_file_info(...)
//    Frees the File_Info.
//
//  get_filename(...)
//    Returns the filename of a path.
//
//  get_name(...)
//    Returns the filename without the extension
//
//  get_ext(...)
//    Returns the filename with only the extension (including the '.')
//
//  normalize_path(...)
//    Takes a string to a path and normalizes the slashes to '/' and returns it.
//
//  getline(...)
//    Gets the next line in a file, returns true while the file has not been fully read.
//
// Examples:
//  Iterating over directories:
//   
//   dir, error := open_dir("C:/Directory/");
//   
//   // Error handling
//   assert(error == Dir_Error.None);
//   
//   file: File_Info;
//   for get_next_file(dir, &file) {
//       fmt.println(get_name(&file));
//   }
//   
//   close_dir(&dir, true);
//   
//  Getting all the .txt and .log files recursively:
//   
//   only_files := true;
//   recursive  := true;
//   files, error := get_all_files("C:/Directory",
//                                 only_files,
//                                 recursive,
//                                 ".txt.log");
//
//   // Error handling
//   assert(error == Dir_Error.None);
//
//   for file in files {
//       fmt.println(get_name(&file));
//   }
//   
//   delete_file_info_array(&files);
//

package fs;

import "core:os"
import "core:strings"
import "core:time"

// Right now the core:sys only has win32
// @TODO: update for other OS' when they're supported in core:sys
#assert(os.OS == "windows");

// Import correct system bindings
when os.OS == "windows" {
    import "core:sys/win32"
}

Dir_Info :: struct {
    path:             string,
    handle:           win32.Handle,
    
    creation_time:    time.Time,
    last_access_time: time.Time,
    last_write_time:  time.Time,
}

File_Info :: struct {
    path:             string,
    creation_time:    time.Time,
    last_access_time: time.Time,
    last_write_time:  time.Time,
    file_size:        u64,
    
    is_directory:     bool,
}

Dir_Error :: enum {
    None,
    CantOpen,
    NotDir,
}

get_all_files :: proc { get_all_files_array, get_all_files_string };

// Creates a dynamic array of all the files
//   only_files: whether or not to exclude directories from the files
//   recursive: whether or not to get all the files recursively
<<<<<<< HEAD
//   exts: extension filter, "" for all files, ".txt.md" will only include .txt and .md files
get_all_files_string :: proc(path: string, only_files: bool, recursive: bool, exts := "") -> ([dynamic]File_Info, Dir_Error) {
=======
//   exts: extension filter, "" for all files, e.g. ".txt.md" will only include .txt and .md files
get_all_files :: proc(path: string, only_files: bool, recursive: bool, exts := "") -> ([dynamic]File_Info, Dir_Error) {
    path = normalize_path(path);
    defer delete(path);
    
    files: [dynamic]File_Info;
    
>>>>>>> 5ca0d970
    exts_arr: [dynamic]string;
    defer delete(exts_arr);
    
    for true {
        index := strings.index_any(exts, ".");
    
        if index == -1 do break;
    
        new_str := exts[:index];
        append(&exts_arr, new_str);
        exts = exts[index+1:];
    }
    
    append(&exts_arr, exts);
    return get_all_files_array(path, only_files, recursive, &exts_arr);
}

// Creates a dynamic array of all the files
//   only_files: whether or not to exclude directories from the files
//   recursive: whether or not to get all the files recursively
//   exts: pointer to an array of the file extensions
get_all_files_array :: proc(path: string, only_files: bool, recursive: bool, exts: ^[dynamic]string) -> ([dynamic]File_Info, Dir_Error) {
    path = normalize_path(path);
    defer delete(path);
    
    files: [dynamic]File_Info;
    
    error := append_all_files(path, only_files, recursive, &files, exts);
    
    if error != Dir_Error.None {
        delete(files);
        return nil, error;
    }
    
    return files, Dir_Error.None;
}

// Opens a directory and gets the directory info
open_dir :: proc(path: string) -> (dir: Dir_Info, error: Dir_Error) {
    path = normalize_path(path);
    defer delete(path);
    
    dir.path = strings.clone(path);
    
    // Add wildcard
    if !strings.has_suffix(path, "*") {
        old_path := path;
        path = strings.concatenate({ path, "*" });
        delete(old_path);
    }
    
    find_data: win32.Find_Data_A;
    cpath := strings.clone_to_cstring(path);
    dir.handle = win32.find_first_file_a(cpath, &find_data);
    
    if dir.handle == win32.INVALID_HANDLE {
        return ---, Dir_Error.CantOpen;  
    }
    
    if find_data.file_attributes & win32.FILE_ATTRIBUTE_DIRECTORY == 0 {
        return ---, Dir_Error.NotDir;
    }
    
    dir.creation_time    = filetime_to_time(find_data.creation_time);
    dir.last_access_time = filetime_to_time(find_data.last_access_time);
    dir.last_write_time  = filetime_to_time(find_data.last_write_time);
    
    return;
}

// Closes the handle
close_dir :: proc(dir: ^Dir_Info, delete_info := true) {
    if dir.handle != win32.INVALID_HANDLE {
        assert(cast(bool) win32.find_close(dir.handle));
        dir.handle = win32.INVALID_HANDLE;
    }
    
    if delete_info do delete_dir_info(dir);
}

delete_dir_info :: proc(dir: ^Dir_Info) {
    delete(dir.path);
}

// Opens the directory and gets all the info and then closes it again
get_dir_info :: proc(path: string) -> (Dir_Info, Dir_Error) {
    dir, error := open_dir(path);
    
    if error != Dir_Error.None do return ---, error;
    
    if error == Dir_Error.None {
        close_dir(&dir, false);
    }
    
    return dir, Dir_Error.None;
}

// Fills out the info with the data of the next file
get_next_file :: proc(dir: Dir_Info, info: ^File_Info) -> bool {
    // if dir.handle == win32.INVALID_HANDLE do return false;
    assert(dir.handle != win32.INVALID_HANDLE);
    
    find_data: win32.Find_Data_A;
    more := cast(bool) win32.find_next_file_a(dir.handle, &find_data);
    
    cstr_name := cast(cstring)&find_data.file_name[0];
    
    info.path = strings.concatenate({ dir.path, string(cstr_name) });
    info.creation_time    = filetime_to_time(find_data.creation_time);
    info.last_access_time = filetime_to_time(find_data.last_access_time);
    info.last_write_time  = filetime_to_time(find_data.last_write_time);
    
    info.file_size = u64(find_data.file_size_low) | u64(find_data.file_size_high) << 32;
    
    info.is_directory = find_data.file_attributes & win32.FILE_ATTRIBUTE_DIRECTORY != 0;
    
    return more;
}

delete_file_info :: proc(info: ^File_Info) {
    delete(info.path);
}

delete_file_info_array :: proc(files: ^[dynamic]File_Info) {
    for i in 0..<len(files) {
        delete_file_info(&(files^)[i]);
    }
    delete(files^);
}

// Returns the filename of a normalized path
//   "output/data/file.txt" -> "file.txt"
//   "output/data/folder/"  -> "folder"
get_filename :: proc {get_filename_from_string, get_filename_from_info};

// Returns the name of a normalized path
//   "output/data/file.txt" -> "file"
//   "output/data/folder/"  -> "folder"
get_name :: proc {get_name_from_string, get_name_from_info};

// Returns the extension of a normalized path
//   "output/data/file.txt" -> ".txt"
//   "output/data/folder/"  -> ""
get_ext :: proc {get_ext_from_string, get_ext_from_info};

get_filename_from_string :: proc(path: string) -> string {
    // Get rid of the trailing slash
    if path[len(path) - 1] == '/' {
        path = path[:len(path) - 1];
    }
    
    index := strings.last_index_any(path, "/");
    
    if (index == -1) {
        return path[:];
    }
    
    return path[index + 1:];
}

get_filename_from_info :: proc(info: ^File_Info) -> string {
    return get_filename_from_string(info.path);
}

get_ext_from_string :: proc(path: string) -> string {
    filename := get_filename(path);
    
    index := strings.last_index_any(filename, ".");
    
    if (index == -1) {
        return filename[:];
    }
    
    return filename[index:len(filename)];
}

get_ext_from_info :: proc(info: ^File_Info) -> string {
    if info.is_directory do return "";

    filename := get_filename(info);
        
    // Get filename seperator
    index := strings.last_index_any(filename, ".");
    
    if (index == -1) {
        return filename[:];
    }
    
    return filename[index:];
}

get_name_from_string :: proc(path: string) -> string {
    filename := get_filename(path);

    // Get filename seperator
    index := strings.last_index_any(filename, ".");
    
    if (index == -1) {
        return filename[:];
    }
    
    return filename[:index];
}

get_name_from_info :: proc(info: ^File_Info) -> string {
    filename := get_filename(info);
    
    if info.is_directory do return filename;
    
    // Get filename seperator
    index := strings.last_index_any(filename, ".");
    
    if (index == -1) {
        return filename[:];
    }
    
    return filename[:index];
}

import "core:fmt"

// Gets the next line in a file
//   file: a handle to a file
//   buffer_size: the buffer of every read. A bigger buffer is faster but costs more memory.
//   Returns false if the file has been read and also returns the actual line
getline :: proc(file: os.Handle, buffer_size: int = 32) -> (bool, string) {
    buf := make([]u8, buffer_size);
    defer if buf != nil do delete(buf);
    line: string;
    
    should_read := buf != nil;
    for should_read {
        bytes_read, error := os.read(file, buf);
        str := strings.string_from_ptr(auto_cast &buf[0], bytes_read);
        
        // @TODO: error reporting
        if error != os.ERROR_NONE {
            return false, ---;
        }
        
        // Find any line endings
        index := strings.index_any(str, "\r\n");
        
        // @HACK: Sometimes the buffer will only read the \r of the \r\n
        // and will cause it to read an extra empty line.
        //
        // A hacky workaround is if it ends in \r to just act like we didn't
        // find any line endings at all
        if len(str) > 0 && str[len(str) - 1] == '\r' {
            index = -1;
        }
        
        if index == -1 {
            old_line := line;
            line = strings.concatenate({ line, str });
            delete(old_line);
        } else {
            eol := 1;
            
            // If we have \r\n we need to offset by 2 characters
            if len(str) > index + 1 && (str[index] == '\r' && str[index+1] == '\n') do eol = 2;
            
            old_line := line;
            line = strings.concatenate({ line, str[:index] });
            delete(old_line);
            
            // Seek back to line start
            offset: i64 = i64(index) - i64(bytes_read) + i64(eol);
            os.seek(file, offset, 1 /* win32.FILE_CURRENT */);
            return true, line;
        }
        
        if bytes_read == 0 do return false, line;
    }

    return false, line;
}
    
// Normalizes all the seperators in a path to '/', returns newly allocated normalized path
normalize_path :: proc(path: string) -> string {
    // Normalize slashes
    was_allocated := false;
    path, was_allocated = strings.replace_all(path, "\\", "/");
    
    // Add last slash
    if !strings.has_suffix(path, "/") {
        old_path := path;
        path = strings.concatenate({ path, "/" });
        
        if was_allocated do delete(old_path);
        was_allocated = true;
    }
    
    return (was_allocated) ? path : strings.clone(path);
}

@private
append_all_files :: proc(path: string, only_files: bool, search_subdirs: bool, files: ^[dynamic]File_Info, exts: ^[dynamic]string) -> Dir_Error {
    path = normalize_path(path);
    defer delete(path);
    
    dir, error := open_dir(path);
    
    defer if error == Dir_Error.None do close_dir(&dir);
    
    // @TODO: we should probably also return the faulty directory
    if error != Dir_Error.None do return error;
        
    info: File_Info;
    for get_next_file(dir, &info) {
        filename := get_filename(&info);
        ext      := get_ext(&info);
        
        // defer delete(filename);
        // defer delete(ext);
        
        if !only_files || (only_files && !info.is_directory) {
            // Don't add directories like . or ..
            valid_dir  := info.is_directory && filename[0] != '.';
            
            contains_ext := false;
            if len(ext) > 0 {
                for e in exts^ {
                    if (e == ext[1:]) {
                        contains_ext = true;
                        break;
                    }
                }
            }
            
            valid_file := len(exts) == 0 || (len(ext) > 0 && contains_ext);
            
            if valid_dir || (!info.is_directory && valid_file) {
                append(files, info);
            } else {
                delete_file_info(&info);
            }
        }
        
        if search_subdirs && info.is_directory && filename[0] != '.' {
            error = append_all_files(info.path, only_files, search_subdirs, files, exts);
            
            if error != Dir_Error.None do return error;
        }
    }
    
    return Dir_Error.None;
}

// Modified version of now() in core:sys/time_windows
@private
filetime_to_time :: proc(file_time: win32.Filetime) -> time.Time {
    quad := u64(file_time.lo) | u64(file_time.hi) << 32;
    
    UNIX_TIME_START :: 0x019db1ded53e8000;
    
    ns := (1e9/1e7)*(i64(quad) - UNIX_TIME_START);
    return time.Time{_nsec=ns};
}

// ZLIB LICENSE
//  
//  Copyright (c) 2019 Tom Mol
//  
//  This software is provided 'as-is', without any express or implied
//  warranty. In no event will the authors be held liable for any damages
//  arising from the use of this software.
//  
//  Permission is granted to anyone to use this software for any purpose,
//  including commercial applications, and to alter it and redistribute it
//  freely, subject to the following restrictions:
//  
//  1. The origin of this software must not be misrepresented; you must not
//     claim that you wrote the original software. If you use this software
//     in a product, an acknowledgment in the product documentation would be
//     appreciated but is not required.
//  2. Altered source versions must be plainly marked as such, and must not be
//     misrepresented as being the original software.
//  3. This notice may not be removed or altered from any source distribution.
//<|MERGE_RESOLUTION|>--- conflicted
+++ resolved
@@ -125,18 +125,8 @@
 // Creates a dynamic array of all the files
 //   only_files: whether or not to exclude directories from the files
 //   recursive: whether or not to get all the files recursively
-<<<<<<< HEAD
 //   exts: extension filter, "" for all files, ".txt.md" will only include .txt and .md files
 get_all_files_string :: proc(path: string, only_files: bool, recursive: bool, exts := "") -> ([dynamic]File_Info, Dir_Error) {
-=======
-//   exts: extension filter, "" for all files, e.g. ".txt.md" will only include .txt and .md files
-get_all_files :: proc(path: string, only_files: bool, recursive: bool, exts := "") -> ([dynamic]File_Info, Dir_Error) {
-    path = normalize_path(path);
-    defer delete(path);
-    
-    files: [dynamic]File_Info;
-    
->>>>>>> 5ca0d970
     exts_arr: [dynamic]string;
     defer delete(exts_arr);
     
